--- conflicted
+++ resolved
@@ -47,11 +47,7 @@
       <AuthProvider>
         <GameProvider>
           <Layout>
-<<<<<<< HEAD
-          <Routes>
-=======
             <Routes>
->>>>>>> e05d55d8
             <Route path="/" element={<Home />} />
             <Route path="/premium" element={<Premium />} />
             <Route path="/leaderboard" element={<Leaderboard />} />
@@ -127,11 +123,7 @@
                 <PostGameScreen />
               </ProtectedRoute>
             } />
-<<<<<<< HEAD
-          </Routes>
-=======
             </Routes>
->>>>>>> e05d55d8
           </Layout>
         </GameProvider>
       </AuthProvider>
